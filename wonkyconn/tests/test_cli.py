"""
Simple code to smoke test the functionality.
"""

from pathlib import Path

import json
import re
from shutil import copyfile
import numpy as np
import pytest
from pkg_resources import resource_filename

import pandas as pd
import scipy
from tqdm.auto import tqdm

from wonkyconn import __version__
from wonkyconn.run import global_parser, main
from wonkyconn.workflow import workflow


def test_version(capsys):
    try:
        main(["-v"])
    except SystemExit:
        pass
    captured = capsys.readouterr()
    assert __version__ == captured.out.split()[0]


def test_help(capsys):
    try:
        main(["-h"])
    except SystemExit:
        pass
    captured = capsys.readouterr()
    assert "Evaluating the residual motion in fMRI connectome and visualize reports" in captured.out


def _copy_file(path: Path, new_path: Path, sub: str) -> None:
    new_path = Path(re.sub(r"sub-\d+", f"sub-{sub}", str(new_path)))
    new_path.parent.mkdir(parents=True, exist_ok=True)

    if "relmat" in path.name and path.suffix == ".tsv":
        relmat = pd.read_csv(path, sep="\t")
        (n,) = set(relmat.shape)

        array = scipy.spatial.distance.squareform(relmat.to_numpy() - np.eye(n))
        np.random.shuffle(array)

        new_array = scipy.spatial.distance.squareform(array) + np.eye(n)

        new_relmat = pd.DataFrame(new_array, columns=relmat.columns)
        new_relmat.to_csv(new_path, sep="\t", index=False)
    elif "timeseries" in path.name and path.suffix == ".json":
        with open(path, "r") as f:
            content = json.load(f)
            content["MeanFramewiseDisplacement"] += np.random.uniform(0, 1)
        with open(new_path, "w") as f:
            json.dump(content, f)
    else:
        copyfile(path, new_path)


# hi test
@pytest.mark.smoke
# Fix --atlas: parametrize to test different atlas sizes instead of looping through a list
@pytest.mark.parametrize("n", [100, 200, 300, 400, 500, 600, 800])
def test_smoke(tmp_path: Path, n):
    data_path = Path(resource_filename("wonkyconn", "data/test_data/connectome_Schaefer20187Networks_dev"))
    atlas_label = f"Schaefer20187Networks{n}Parcels"
    dseg_path = data_path / "atlases" / "sub-1" / "func" / f"sub-1_seg-{atlas_label}_dseg.nii.gz"

    bids_dir = tmp_path / "bids"
    bids_dir.mkdir()
    output_dir = tmp_path / "output"
    output_dir.mkdir()

    subjects = [f"sub-{i}" for i in ["2", "3", "4", "5", "6", "7"]]

    paths = list(data_path.glob("**/*"))
    for path in tqdm(paths, desc="Generating test data"):
        if not path.is_file():
            continue
        for sub in subjects:
            _copy_file(path, bids_dir / path.relative_to(data_path), str(sub))

    phenotypes = pd.DataFrame(
        dict(
            participant_id=subjects,
            age=np.random.uniform(18, 80, len(subjects)),
            gender=np.random.choice(["m", "f"], len(subjects)),
        )
    )
    phenotypes_path = bids_dir / "participants.tsv"
    phenotypes.to_csv(phenotypes_path, sep="\t", index=False)

    parser = global_parser()
    # Fix --atlas: changed to use new --atlas argument
    argv = [
        "--phenotypes",
        str(phenotypes_path),
        "--group-by",
        "seg",
        "desc",
        "--atlas",
        atlas_label,
        str(dseg_path),
        str(bids_dir),
        str(output_dir),
        "group",
    ]
<<<<<<< HEAD

=======

    args = parser.parse_args(argv)
    workflow(args)

    assert (output_dir / "metrics.tsv").is_file()
    assert (output_dir / "metrics.png").is_file()


# parametrize to test different h2bids outputs instead of creating multiple test functions
@pytest.mark.parametrize("flag", ["denoise_metadata", "impute_and_metadata", "impute_nan"])
def test_smoke_h2bids(tmp_path: Path, flag):
    data_path = Path(resource_filename("wonkyconn", f"data/test_data/test_data_h2bids_{flag}"))
    atlas_label = f"schaefer400"
    dseg_path = data_path / "atlas" / f"atlas-Schaefer2018Combined_dseg.nii.gz"

    bids_dir = tmp_path / "bids"
    bids_dir.mkdir()
    output_dir = tmp_path / "output"
    output_dir.mkdir()

    subjects = [f"sub-{i}" for i in ["10159", "10171", "10189", "10206", "10217", "10225", "10227", "10228", "10235", "10249"]]

    paths = list(data_path.glob("**/*"))
    for path in tqdm(paths, desc="Generating test data"):
        if not path.is_file():
            continue
        for sub in subjects:
            _copy_file(path, bids_dir / path.relative_to(data_path), str(sub))

    phenotypes = pd.DataFrame(
        dict(
            participant_id=subjects,
            age=np.random.uniform(18, 80, len(subjects)),
            gender=np.random.choice(["m", "f"], len(subjects)),
        )
    )
    phenotypes_path = bids_dir / "participants.tsv"
    phenotypes.to_csv(phenotypes_path, sep="\t", index=False)

    parser = global_parser()
    # Fix --atlas: changed to use new --atlas argument
    argv = [
        "--phenotypes",
        str(phenotypes_path),
        "--group-by",
        "seg",
        "desc",
        "--atlas",
        atlas_label,
        str(dseg_path),
        str(bids_dir),
        str(output_dir),
        "group",
    ]

>>>>>>> 1ef0c0f3
    args = parser.parse_args(argv)
    workflow(args)

    assert (output_dir / "metrics.tsv").is_file()
    assert (output_dir / "metrics.png").is_file()<|MERGE_RESOLUTION|>--- conflicted
+++ resolved
@@ -85,7 +85,7 @@
             continue
         for sub in subjects:
             _copy_file(path, bids_dir / path.relative_to(data_path), str(sub))
-
+            
     phenotypes = pd.DataFrame(
         dict(
             participant_id=subjects,
@@ -111,9 +111,6 @@
         str(output_dir),
         "group",
     ]
-<<<<<<< HEAD
-
-=======
 
     args = parser.parse_args(argv)
     workflow(args)
@@ -169,7 +166,6 @@
         "group",
     ]
 
->>>>>>> 1ef0c0f3
     args = parser.parse_args(argv)
     workflow(args)
 
