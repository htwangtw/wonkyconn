"""
Process fMRIPrep outputs to timeseries based on denoising strategy.
"""

import argparse
import sys
from collections import defaultdict, namedtuple
from pathlib import Path
from typing import Any

import numpy as np
import pandas as pd
from numpy import typing as npt
from tqdm.auto import tqdm

from .atlas import Atlas
from .base import ConnectivityMatrix
from .features.calculate_degrees_of_freedom import (
    calculate_degrees_of_freedom_loss,
)
from .features.calculate_gradients_correlation import calculate_gradients_similarity, extract_gradients
from .features.distance_dependence import calculate_distance_dependence
from .features.gcor import calculate_gcor
from .features.network import network_similarity
from .features.quality_control_connectivity import (
    calculate_median_absolute,
    calculate_qcfc,
    calculate_qcfc_percentage,
)
from .file_index.bids import BIDSIndex
from .logger import gc_log, set_verbosity
from .visualization.plot import plot


def is_halfpipe(index: BIDSIndex) -> bool:
    for path in index.tags_by_paths.keys():
        try:
            derivatives_index = path.parts.index("derivatives")
        except ValueError:
            continue
        subdirectory = path.parts[derivatives_index + 1]
        if subdirectory == "halfpipe":
            return True
    return False


def workflow(args: argparse.Namespace) -> None:
    if "pytest" not in sys.modules:
        set_verbosity(args.verbosity)
    gc_log.debug(vars(args))

    # Check BIDS path
    bids_dir = args.bids_dir
    index = BIDSIndex()
    index.put(bids_dir)

    # BEP017 by default
    seg_key = "seg"
    group_by: list[str] = [seg_key]
    metric_key = "MeanFramewiseDisplacement"
    relmat_base_query = dict(suffix="relmat")
    has_header = True
    if is_halfpipe(index):
        seg_key = "atlas"
        group_by = ["feature", "atlas"]
        metric_key = "FDMean"
        relmat_base_query = dict(desc="correlation", suffix="matrix")
        has_header = False

    # Check output path
    output_dir = args.output_dir
    output_dir.mkdir(parents=True, exist_ok=True)

    # Load data frame
    data_frame = load_data_frame(args)

    # Load atlases
    atlases: dict[str, Atlas] = {name: Atlas.create(name, Path(atlas_path_str)) for name, atlas_path_str in args.atlas}
    # seann: Add debugging to see what the atlas dictionary contains
    gc_log.debug(f"Atlas dictionary contains: {list(atlases.keys())}")

    Group = namedtuple("Group", group_by)  # type: ignore[misc]

    grouped_connectivity_matrix: defaultdict[tuple[str, ...], list[ConnectivityMatrix]] = defaultdict(list)

    segs: set[str] = set()
    for timeseries_path in index.get(suffix="timeseries", extension=".tsv"):
        query = dict(**index.get_tags(timeseries_path))
        del query["suffix"]

        metadata = index.get_metadata(timeseries_path)
        if not metadata:
            gc_log.warning(f"Skipping {timeseries_path} due to missing metadata")
            continue

        if "NumberOfVolumes" not in metadata:
            with timeseries_path.open("r") as file_handle:
                line_count = sum(1 for _ in file_handle)
            if has_header:
                line_count -= 1
            metadata["NumberOfVolumes"] = line_count

        relmat_query = query | relmat_base_query | dict(extension=".tsv")
        for relmat_path in index.get(**relmat_query):
            group = Group(*(index.get_tag_value(relmat_path, key) for key in group_by))
            gc_log.debug(f"Processing group {group} with file {relmat_path}")
            connectivity_matrix = ConnectivityMatrix(relmat_path, metadata, has_header=has_header)
            grouped_connectivity_matrix[group].append(connectivity_matrix)
            seg = index.get_tag_value(relmat_path, seg_key)
            if seg is None:
                raise ValueError(f'Connectivity matrix "{relmat_path}" does not have key "{seg_key}"')
            segs.add(seg)

    if not grouped_connectivity_matrix:
        raise ValueError("No groups found")

    distance_matrices: dict[str, npt.NDArray[np.float64]] = {seg: atlases[seg].get_distance_matrix() for seg in segs}
    region_memberships: dict[str, pd.DataFrame] = {seg: atlases[seg].get_yeo7_membership() for seg in segs}

    records: list[dict[str, Any]] = list()
    for key, connectivity_matrices in tqdm(grouped_connectivity_matrix.items(), unit="groups"):
<<<<<<< HEAD
        gc_log.debug(f"Processing {key}")
        record = make_record(
            index, data_frame, connectivity_matrices, distance_matrices, region_memberships, metric_key, seg_key
=======
        record = make_record(
            index,
            data_frame,
            connectivity_matrices,
            distance_matrices,
            metric_key,
            seg_key,
            atlases,
>>>>>>> e1accc85
        )
        record.update(dict(zip(group_by, key, strict=False)))
        records.append(record)

    result_frame = pd.DataFrame.from_records(records, index=group_by)
    result_frame.to_csv(output_dir / "metrics.tsv", sep="\t")

    plot(result_frame, group_by, output_dir)


def make_record(
    index: BIDSIndex,
    data_frame: pd.DataFrame,
    connectivity_matrices: list[ConnectivityMatrix],
    distance_matrices: dict[str, npt.NDArray[np.float64]],
    region_memberships: dict[str, pd.DataFrame],
    metric_key: str,
    seg_key: str,
    atlases: dict[str, Atlas],
) -> dict[str, Any]:
    # seann: added sub- tag when looking up subjects only if sub- is not already present
    seg_subjects: list[str] = list()
    for c in connectivity_matrices:
        sub = index.get_tag_value(c.path, "sub")

        if sub is None:
            raise ValueError(f'Connectivity matrix "{c.path}" does not have a subject tag')

        if sub in data_frame.index:
            seg_subjects.append(sub)
            continue

        sub = f"sub-{sub}"
        if sub in data_frame.index:
            seg_subjects.append(sub)
            continue

        raise ValueError(f"Subject {sub} not found in participants file")

    seg_data_frame = data_frame.loc[seg_subjects]
    qcfc = calculate_qcfc(seg_data_frame, connectivity_matrices, metric_key)

    (seg,) = index.get_tag_values(seg_key, {c.path for c in connectivity_matrices})
    distance_matrix = distance_matrices[seg]

    # seann: compute group-level GCOR statistics (mean and SEM)
    gcor = calculate_gcor(connectivity_matrices)

<<<<<<< HEAD
    dmn_similarity, t_stats_dmn_vis_fpn = network_similarity(connectivity_matrices, region_memberships[seg])
=======
    atlas = atlases[seg].image
    gradients, gradients_group = extract_gradients(connectivity_matrices, atlas)
>>>>>>> e1accc85

    record = dict(
        median_absolute_qcfc=calculate_median_absolute(qcfc.correlation),
        percentage_significant_qcfc=calculate_qcfc_percentage(qcfc),
        distance_dependence=calculate_distance_dependence(qcfc, distance_matrix),
        gcor=gcor,
<<<<<<< HEAD
        dmn_similarity=dmn_similarity,
        dmn_vis_distance_vs_dmn_fpn=t_stats_dmn_vis_fpn,
=======
        gradients_similarity=calculate_gradients_similarity(gradients, gradients_group),
>>>>>>> e1accc85
        **calculate_degrees_of_freedom_loss(connectivity_matrices)._asdict(),
    )

    return record


def load_data_frame(args: argparse.Namespace) -> pd.DataFrame:
    data_frame = pd.read_csv(
        args.phenotypes,
        sep="\t",
        index_col="participant_id",
        dtype={"participant_id": str},
    )
    if "gender" not in data_frame.columns:
        raise ValueError('Phenotypes file is missing the "gender" column')
    if "age" not in data_frame.columns:
        raise ValueError('Phenotypes file is missing the "age" column')
    return data_frame<|MERGE_RESOLUTION|>--- conflicted
+++ resolved
@@ -119,11 +119,6 @@
 
     records: list[dict[str, Any]] = list()
     for key, connectivity_matrices in tqdm(grouped_connectivity_matrix.items(), unit="groups"):
-<<<<<<< HEAD
-        gc_log.debug(f"Processing {key}")
-        record = make_record(
-            index, data_frame, connectivity_matrices, distance_matrices, region_memberships, metric_key, seg_key
-=======
         record = make_record(
             index,
             data_frame,
@@ -132,7 +127,6 @@
             metric_key,
             seg_key,
             atlases,
->>>>>>> e1accc85
         )
         record.update(dict(zip(group_by, key, strict=False)))
         records.append(record)
@@ -181,24 +175,18 @@
     # seann: compute group-level GCOR statistics (mean and SEM)
     gcor = calculate_gcor(connectivity_matrices)
 
-<<<<<<< HEAD
     dmn_similarity, t_stats_dmn_vis_fpn = network_similarity(connectivity_matrices, region_memberships[seg])
-=======
     atlas = atlases[seg].image
     gradients, gradients_group = extract_gradients(connectivity_matrices, atlas)
->>>>>>> e1accc85
 
     record = dict(
         median_absolute_qcfc=calculate_median_absolute(qcfc.correlation),
         percentage_significant_qcfc=calculate_qcfc_percentage(qcfc),
         distance_dependence=calculate_distance_dependence(qcfc, distance_matrix),
         gcor=gcor,
-<<<<<<< HEAD
         dmn_similarity=dmn_similarity,
         dmn_vis_distance_vs_dmn_fpn=t_stats_dmn_vis_fpn,
-=======
         gradients_similarity=calculate_gradients_similarity(gradients, gradients_group),
->>>>>>> e1accc85
         **calculate_degrees_of_freedom_loss(connectivity_matrices)._asdict(),
     )
 
