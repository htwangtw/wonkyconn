--- conflicted
+++ resolved
@@ -10,11 +10,8 @@
 from matplotlib.axes import Axes
 
 sns.set_palette("colorblind")
-<<<<<<< HEAD
-palette = sns.color_palette(n_colors=9)
-=======
+
 palette = sns.color_palette(n_colors=10)
->>>>>>> e1accc85
 
 matplotlib.rcParams["font.family"] = "DejaVu Sans"
 
@@ -53,11 +50,7 @@
 
     figure, axes_array = plt.subplots(
         nrows=1,
-<<<<<<< HEAD
-        ncols=8,
-=======
-        ncols=7,
->>>>>>> e1accc85
+        ncols=9,
         figsize=(26, 4),
         constrained_layout=True,
         sharey=True,
@@ -69,12 +62,9 @@
         percentage_significant_qcfc_axes,
         distance_dependence_axes,
         gcor_axes,
-<<<<<<< HEAD
         dmn_axes,
         modular_dist_axes,
-=======
         gradients_axes,
->>>>>>> e1accc85
         degrees_of_freedom_loss_axes,
         legend_axes,
     ) = axes_array
@@ -99,7 +89,6 @@
     gcor_axes.set_title("Global correlation (GCOR)")
     gcor_axes.set_xlabel("Mean correlation")
 
-<<<<<<< HEAD
     sns.barplot(y=group_labels, x=data_frame.dmn_similarity, color=palette[4], ax=dmn_axes)
     dmn_axes.set_title("Similarity with DMN")
     dmn_axes.set_xlabel("Mean correlation")
@@ -107,11 +96,9 @@
     sns.barplot(y=group_labels, x=data_frame.dmn_vis_distance_vs_dmn_fpn, color=palette[5], ax=modular_dist_axes)
     modular_dist_axes.set_title("Differences between\nDMN-FPN vs DMN-visual")
     modular_dist_axes.set_xlabel("Mean t-vlaue")
-=======
     sns.barplot(y=group_labels, x=data_frame.gradients_similarity, color=palette[7], ax=gradients_axes)
     gradients_axes.set_title("Gradient similarity")
     gradients_axes.set_xlabel("Mean similarity (Spearman's $\\rho$)")
->>>>>>> e1accc85
 
     plot_degrees_of_freedom_loss(
         data_frame,
