--- conflicted
+++ resolved
@@ -46,13 +46,8 @@
     unzip -q wonkyconn/data/test_data/smoke_test_data.zip -d wonkyconn/data/test_data/
     rm wonkyconn/data/test_data/smoke_test_data.zip
 
-<<<<<<< HEAD
-[testenv:test_data_h2bids_denoise_metadata]
-description = install test data for h2bids denoise metadata
-=======
 [testenv:test_data_halfpipe_ds30]
 description = install test data
->>>>>>> 11f05690
 skip_install = true
 allowlist_externals =
     mkdir
@@ -60,27 +55,37 @@
     unzip
     rm
 commands =
-<<<<<<< HEAD
-    mkdir -p wonkyconn/data/test_data
-=======
 
     mkdir -p wonkyconn/data/test_data
 
->>>>>>> 11f05690
     wget --retry-connrefused \
         --waitretry=5 \
         --read-timeout=20 \
         --timeout=15 \
         -t 0 \
         -q \
-<<<<<<< HEAD
-        -O wonkyconn/data/test_data/test_data_h2bids_denoise_metadata.zip \
-        "https://zenodo.org/records/16369007/files/test_data_h2bids_denoise_metadata.zip?download=1"
-    unzip -q wonkyconn/data/test_data/test_data_h2bids_denoise_metadata.zip -d wonkyconn/data/test_data/
-    rm wonkyconn/data/test_data/test_data_h2bids_denoise_metadata.zip
-=======
         -O wonkyconn/data/test_data/smoke_test_halfpipe_ds30.zip \
         "https://zenodo.org/records/16368481/files/smoke_test_halfpipe_ds30.zip?download=1"
     unzip -q wonkyconn/data/test_data/smoke_test_halfpipe_ds30.zip -d wonkyconn/data/test_data/
     rm wonkyconn/data/test_data/smoke_test_halfpipe_ds30.zip
->>>>>>> 11f05690
+
+[testenv:test_data_h2bids_denoise_metadata]
+description = install test data for h2bids denoise metadata
+skip_install = true
+allowlist_externals =
+    mkdir
+    wget
+    unzip
+    rm
+commands =
+    mkdir -p wonkyconn/data/test_data
+    wget --retry-connrefused \
+        --waitretry=5 \
+        --read-timeout=20 \
+        --timeout=15 \
+        -t 0 \
+        -q \
+        -O wonkyconn/data/test_data/test_data_h2bids_denoise_metadata.zip \
+        "https://zenodo.org/records/16369007/files/test_data_h2bids_denoise_metadata.zip?download=1"
+    unzip -q wonkyconn/data/test_data/test_data_h2bids_denoise_metadata.zip -d wonkyconn/data/test_data/
+    rm wonkyconn/data/test_data/test_data_h2bids_denoise_metadata.zip